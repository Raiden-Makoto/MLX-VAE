#!/usr/bin/env python3
"""
Data loading utilities for the cleaned CNS dataset
"""

import json
import numpy as np
from selfies import encoder, decoder
from rdkit import Chem
from rdkit.Chem import Descriptors, Crippen
import mlx.core as mx

<<<<<<< HEAD
def load_cns_dataset():
    """Load the cleaned CNS dataset"""
    with open('mlx_data/cns_final_dataset.json', 'r') as f:
        data = json.load(f)
    
    print(f"📊 Loaded {len(data)} CNS molecules")
    return data
=======
with open('mlx_data/chembl_cns_selfies.json', 'r') as f:
    meta = json.load(f)

tokenized = np.load('mlx_data/chembl_cns_tokenized.npy')
token_to_idx = meta['token_to_idx']
idx_to_token = meta['idx_to_token']
vocab_size = meta['vocab_size']
max_length = meta['max_length']

# SPECIAL TOKENS
PAD = token_to_idx['<PAD>']
START = token_to_idx['<START>']
END = token_to_idx['<END>']
>>>>>>> 2316bda6

def create_vocabulary(data):
    """Create vocabulary from SELFIES strings"""
    print("🔤 Creating vocabulary...")
    
    all_tokens = set()
    max_length = 0
    
    for entry in data:
        selfies_str = entry['selfies']
        tokens = selfies_str.split('][')
        # Clean up tokens
        tokens = [token.strip('[]') for token in tokens]
        tokens = ['[' + token + ']' for token in tokens if token]
        
        all_tokens.update(tokens)
        max_length = max(max_length, len(tokens))
    
    # Add special tokens
    all_tokens.add('[PAD]')
    all_tokens.add('[START]')
    all_tokens.add('[END]')
    
    # Create mappings
    token_to_idx = {token: idx for idx, token in enumerate(sorted(all_tokens))}
    idx_to_token = {idx: token for token, idx in token_to_idx.items()}
    vocab_size = len(all_tokens)
    
    print(f"📚 Vocabulary size: {vocab_size}")
    print(f"📏 Max sequence length: {max_length}")
    
    return token_to_idx, idx_to_token, vocab_size, max_length

def tokenize_selfies(data, token_to_idx, max_length):
    """Tokenize SELFIES strings"""
    print("🔢 Tokenizing SELFIES...")
    
    tokenized = []
    properties = []
    
    for entry in data:
        selfies_str = entry['selfies']
        tokens = selfies_str.split('][')
        tokens = [token.strip('[]') for token in tokens]
        tokens = ['[' + token + ']' for token in tokens if token]
        
        # Convert to indices
        indices = [token_to_idx.get(token, token_to_idx['[PAD]']) for token in tokens]
        
        # Pad or truncate to max_length
        if len(indices) > max_length:
            indices = indices[:max_length]
        else:
            indices.extend([token_to_idx['[PAD]']] * (max_length - len(indices)))
        
        tokenized.append(indices)
        
        # Extract properties
        logp = entry['logp']
        tpsa = entry['tpsa']
        properties.append([logp, tpsa])
    
    return np.array(tokenized), np.array(properties)

def create_batches(tokenized_mx, properties_mx, batch_size, shuffle=True):
    """Create batches for training"""
    num_samples = len(tokenized_mx)
    indices = np.arange(num_samples)
    
    if shuffle:
        np.random.shuffle(indices)
    
    batches = []
    for i in range(0, num_samples, batch_size):
        batch_indices = indices[i:i + batch_size]
        # Convert numpy array to list for indexing mlx arrays
        batch_indices_list = batch_indices.tolist()
        batch_tokens = tokenized_mx[batch_indices_list]
        batch_properties = properties_mx[batch_indices_list]
        batches.append((batch_tokens, batch_properties))
    
    return batches

<<<<<<< HEAD
def split_train_val(tokenized_mx, properties_mx, val_ratio=0.1, shuffle=True):
    """Split data into training and validation sets"""
    num_samples = len(tokenized_mx)
    indices = np.arange(num_samples)
    
    if shuffle:
        np.random.shuffle(indices)
    
    split_idx = int(num_samples * (1 - val_ratio))
    train_indices = indices[:split_idx]
    val_indices = indices[split_idx:]
    
    # Convert to lists for MLX indexing
    train_indices_list = train_indices.tolist()
    val_indices_list = val_indices.tolist()
    
    train_tokens = tokenized_mx[train_indices_list]
    train_properties = properties_mx[train_indices_list]
    
    val_tokens = tokenized_mx[val_indices_list]
    val_properties = properties_mx[val_indices_list]
    
    return (train_tokens, train_properties), (val_tokens, val_properties)

def save_metadata(token_to_idx, idx_to_token, vocab_size, max_length, properties):
    """Save metadata for inference"""
    metadata = {
        'token_to_idx': token_to_idx,
        'idx_to_token': idx_to_token,
        'vocab_size': vocab_size,
        'max_length': max_length,
        'logp_values': properties[:, 0].tolist(),
        'tpsa_values': properties[:, 1].tolist()
    }
    
    with open('mlx_data/cns_metadata.json', 'w') as f:
        json.dump(metadata, f, indent=2)
    
    print("💾 Metadata saved to mlx_data/cns_metadata.json")

def main():
    """Main data processing function"""
    print("🧬 PROCESSING CNS DATASET")
    print("========================")
    
    # Load dataset
    data = load_cns_dataset()
    
    # Create vocabulary
    token_to_idx, idx_to_token, vocab_size, max_length = create_vocabulary(data)
    
    # Tokenize
    tokenized, properties = tokenize_selfies(data, token_to_idx, max_length)
    
    # Save tokenized data
    np.save('mlx_data/cns_tokenized.npy', tokenized)
    print("💾 Tokenized data saved to mlx_data/cns_tokenized.npy")
    
    # Save metadata
    save_metadata(token_to_idx, idx_to_token, vocab_size, max_length, properties)
    
    print("✅ Data processing complete!")
    print(f"📊 Ready for training with {len(data)} molecules")

if __name__ == "__main__":
    main()
=======
# Create batches
batches = create_batches(tokenized_mx, BATCH_SIZE, shuffle=True)
>>>>>>> 2316bda6
<|MERGE_RESOLUTION|>--- conflicted
+++ resolved
@@ -10,15 +10,6 @@
 from rdkit.Chem import Descriptors, Crippen
 import mlx.core as mx
 
-<<<<<<< HEAD
-def load_cns_dataset():
-    """Load the cleaned CNS dataset"""
-    with open('mlx_data/cns_final_dataset.json', 'r') as f:
-        data = json.load(f)
-    
-    print(f"📊 Loaded {len(data)} CNS molecules")
-    return data
-=======
 with open('mlx_data/chembl_cns_selfies.json', 'r') as f:
     meta = json.load(f)
 
@@ -27,44 +18,6 @@
 idx_to_token = meta['idx_to_token']
 vocab_size = meta['vocab_size']
 max_length = meta['max_length']
-
-# SPECIAL TOKENS
-PAD = token_to_idx['<PAD>']
-START = token_to_idx['<START>']
-END = token_to_idx['<END>']
->>>>>>> 2316bda6
-
-def create_vocabulary(data):
-    """Create vocabulary from SELFIES strings"""
-    print("🔤 Creating vocabulary...")
-    
-    all_tokens = set()
-    max_length = 0
-    
-    for entry in data:
-        selfies_str = entry['selfies']
-        tokens = selfies_str.split('][')
-        # Clean up tokens
-        tokens = [token.strip('[]') for token in tokens]
-        tokens = ['[' + token + ']' for token in tokens if token]
-        
-        all_tokens.update(tokens)
-        max_length = max(max_length, len(tokens))
-    
-    # Add special tokens
-    all_tokens.add('[PAD]')
-    all_tokens.add('[START]')
-    all_tokens.add('[END]')
-    
-    # Create mappings
-    token_to_idx = {token: idx for idx, token in enumerate(sorted(all_tokens))}
-    idx_to_token = {idx: token for token, idx in token_to_idx.items()}
-    vocab_size = len(all_tokens)
-    
-    print(f"📚 Vocabulary size: {vocab_size}")
-    print(f"📏 Max sequence length: {max_length}")
-    
-    return token_to_idx, idx_to_token, vocab_size, max_length
 
 def tokenize_selfies(data, token_to_idx, max_length):
     """Tokenize SELFIES strings"""
@@ -116,74 +69,5 @@
     
     return batches
 
-<<<<<<< HEAD
-def split_train_val(tokenized_mx, properties_mx, val_ratio=0.1, shuffle=True):
-    """Split data into training and validation sets"""
-    num_samples = len(tokenized_mx)
-    indices = np.arange(num_samples)
-    
-    if shuffle:
-        np.random.shuffle(indices)
-    
-    split_idx = int(num_samples * (1 - val_ratio))
-    train_indices = indices[:split_idx]
-    val_indices = indices[split_idx:]
-    
-    # Convert to lists for MLX indexing
-    train_indices_list = train_indices.tolist()
-    val_indices_list = val_indices.tolist()
-    
-    train_tokens = tokenized_mx[train_indices_list]
-    train_properties = properties_mx[train_indices_list]
-    
-    val_tokens = tokenized_mx[val_indices_list]
-    val_properties = properties_mx[val_indices_list]
-    
-    return (train_tokens, train_properties), (val_tokens, val_properties)
-
-def save_metadata(token_to_idx, idx_to_token, vocab_size, max_length, properties):
-    """Save metadata for inference"""
-    metadata = {
-        'token_to_idx': token_to_idx,
-        'idx_to_token': idx_to_token,
-        'vocab_size': vocab_size,
-        'max_length': max_length,
-        'logp_values': properties[:, 0].tolist(),
-        'tpsa_values': properties[:, 1].tolist()
-    }
-    
-    with open('mlx_data/cns_metadata.json', 'w') as f:
-        json.dump(metadata, f, indent=2)
-    
-    print("💾 Metadata saved to mlx_data/cns_metadata.json")
-
-def main():
-    """Main data processing function"""
-    print("🧬 PROCESSING CNS DATASET")
-    print("========================")
-    
-    # Load dataset
-    data = load_cns_dataset()
-    
-    # Create vocabulary
-    token_to_idx, idx_to_token, vocab_size, max_length = create_vocabulary(data)
-    
-    # Tokenize
-    tokenized, properties = tokenize_selfies(data, token_to_idx, max_length)
-    
-    # Save tokenized data
-    np.save('mlx_data/cns_tokenized.npy', tokenized)
-    print("💾 Tokenized data saved to mlx_data/cns_tokenized.npy")
-    
-    # Save metadata
-    save_metadata(token_to_idx, idx_to_token, vocab_size, max_length, properties)
-    
-    print("✅ Data processing complete!")
-    print(f"📊 Ready for training with {len(data)} molecules")
-
-if __name__ == "__main__":
-    main()
-=======
 # Create batches
-batches = create_batches(tokenized_mx, BATCH_SIZE, shuffle=True)
->>>>>>> 2316bda6
+batches = create_batches(tokenized_mx, BATCH_SIZE, shuffle=True)