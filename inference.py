--- conflicted
+++ resolved
@@ -26,11 +26,7 @@
 
 def load_data():
     """Load vocabulary and metadata"""
-<<<<<<< HEAD
-    with open('mlx_data/cns_metadata.json', 'r') as f:
-=======
     with open('mlx_data/chembl_cns_selfies.json', 'r') as f:
->>>>>>> 2316bda6
         meta = json.load(f)
     return meta['token_to_idx'], meta['idx_to_token'], meta['vocab_size']
 
@@ -38,23 +34,6 @@
     """Load SMILES from the training dataset"""
     try:
         # Load from the CNS dataset
-<<<<<<< HEAD
-        with open('mlx_data/cns_final_dataset.json', 'r') as f:
-            data = json.load(f)
-        
-        # Convert SELFIES to SMILES
-        smiles_list = []
-        for entry in data:
-            try:
-                selfies_str = entry['selfies']
-                smiles = decoder(selfies_str)
-                smiles_list.append(smiles)
-            except:
-                continue
-        
-        print(f"Loaded {len(smiles_list)} SMILES from CNS dataset")
-        return smiles_list
-=======
         with open('mlx_data/chembl_cns_selfies.json', 'r') as f:
             meta = json.load(f)
         molecules = meta.get('molecules', [])
@@ -63,7 +42,6 @@
         else:
             print(f"No SMILES found in dataset")
             return None
->>>>>>> 2316bda6
     except FileNotFoundError:
         print("CNS dataset not found, skipping diversity calculation")
         return None
@@ -181,17 +159,10 @@
     # Conditional generation arguments (DEFAULT)
     parser.add_argument('--regular', action='store_true',
                        help='Use regular generation instead of conditional')
-<<<<<<< HEAD
-    parser.add_argument('--logp', type=float, default=0.3,
-                        help='Target LogP value for conditional generation (default: 0.3, dataset median)')
-    parser.add_argument('--tpsa', type=float, default=35.5,
-                        help='Target TPSA value for conditional generation (default: 35.5, dataset median)')
-=======
     parser.add_argument('--logp', type=float, default=3.19,
                        help='Target LogP value for conditional generation (default: 3.19)')
     parser.add_argument('--tpsa', type=float, default=82.49,
                        help='Target TPSA value for conditional generation (default: 82.49)')
->>>>>>> 2316bda6
     parser.add_argument('--analyze', action='store_true', default=True,
                        help='Analyze conditional generation accuracy (default: True)')
     
