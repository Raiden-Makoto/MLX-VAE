--- conflicted
+++ resolved
@@ -27,18 +27,6 @@
         )
         self.latent_dim = latent_dim
         
-<<<<<<< HEAD
-        # FiLM layers for conditional generation
-        self.num_properties = 2  # logp, tpsa
-        self.film_gamma = nn.Linear(self.num_properties, latent_dim)  # Scaling parameters
-        self.film_beta = nn.Linear(self.num_properties, latent_dim)   # Shifting parameters
-        
-        # Property normalization (dataset statistics)
-        self.logp_mean = 0.33
-        self.logp_std = 0.95
-        self.tpsa_mean = 36.53
-        self.tpsa_std = 20.82
-=======
         # Property conditioning layers - FILM architecture (best practice)
         self.num_properties = 2  # logp, tpsa
         # Project properties to embedding_dim for FILM conditioning
@@ -82,7 +70,6 @@
         self.logp_std = None
         self.tpsa_mean = None
         self.tpsa_std = None
->>>>>>> 2316bda6
 
     def set_property_normalization(self, logp_mean, logp_std, tpsa_mean, tpsa_std):
         """Set property normalization parameters"""
@@ -112,21 +99,6 @@
         mu, logvar = self.encoder(input_seq, property_embedding)
         z = self.reparameterize(mu, logvar)
         
-<<<<<<< HEAD
-        # Apply FiLM conditioning if properties provided
-        if properties is not None:
-            # Normalize properties for better FiLM learning
-            normalized_props = mx.zeros_like(properties)
-            normalized_props[:, 0] = (properties[:, 0] - self.logp_mean) / self.logp_std
-            normalized_props[:, 1] = (properties[:, 1] - self.tpsa_mean) / self.tpsa_std
-            
-            # Compute FiLM parameters (scaling and shifting)
-            gamma = self.film_gamma(normalized_props)  # [batch_size, latent_dim]
-            beta = self.film_beta(normalized_props)    # [batch_size, latent_dim]
-            
-            # Apply feature-wise linear modulation
-            z = gamma * z + beta
-=======
         # Property-conditioned latent for training (best practice for CVAE)
         # Learn to generate z from properties
         if properties is not None:
@@ -139,7 +111,6 @@
             z = z_property  # Use only property-conditioned z, not blended
         else:
             z_property = None
->>>>>>> 2316bda6
         
         # Add Gaussian noise during training for decoder robustness
         if training and noise_std > 0:
@@ -166,15 +137,6 @@
         """Generate molecules with target LogP and TPSA values"""
         print(f" Generating molecules with LogP={target_logp}, TPSA={target_tpsa}")
         
-<<<<<<< HEAD
-        # Create property arrays for FiLM conditioning
-        properties_array = mx.array([[target_logp, target_tpsa]] * num_samples)
-        
-        # Normalize properties for better FiLM learning
-        normalized_props = mx.zeros_like(properties_array)
-        normalized_props[:, 0] = (properties_array[:, 0] - self.logp_mean) / self.logp_std
-        normalized_props[:, 1] = (properties_array[:, 1] - self.tpsa_mean) / self.tpsa_std
-=======
         # Normalize properties if normalization params are set
         if self.logp_mean is not None and self.logp_std is not None:
             norm_logp = (target_logp - self.logp_mean) / self.logp_std
@@ -186,24 +148,16 @@
         # Create property embeddings for FILM conditioning
         properties_array = mx.array([[norm_logp, norm_tpsa]] * num_samples)
         property_embedding = self.property_encoder(properties_array)  # [num_samples, embedding_dim]
->>>>>>> 2316bda6
         
         # Sample z from property-conditioned distribution (best practice for CVAE)
         # Generate mu and sigma from properties
         property_mu = self.property_mu(properties_array)  # [num_samples, latent_dim]
         property_logvar = self.property_logvar(properties_array)  # [num_samples, latent_dim]
         
-<<<<<<< HEAD
-        # Apply FiLM conditioning
-        gamma = self.film_gamma(normalized_props)  # [num_samples, latent_dim]
-        beta = self.film_beta(normalized_props)    # [num_samples, latent_dim]
-        z = gamma * base_z + beta
-=======
         # Sample z using reparameterization trick with property conditioning
         std = mx.exp(0.5 * property_logvar)
         noise = mx.random.normal((num_samples, self.latent_dim))
         z = property_mu + std * noise
->>>>>>> 2316bda6
         
         # Decode with FILM conditioning
         samples = self._decode_conditional(z, property_embedding, temperature, top_k)
